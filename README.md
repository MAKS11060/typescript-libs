--- conflicted
+++ resolved
@@ -125,83 +125,4 @@
 })
 ```
 
-<<<<<<< HEAD
-## wip/dev
-
-```ts
-// Hono helper
-import { createHonoVar } from 'https://raw.githubusercontent.com/MAKS11060/deno-libs/main/hono/mod.ts'
-import { Hono } from 'hono'
-
-const vars = createHonoVar(async (c) => {
-  return {
-    data: 'text',
-    foo(data: string) {
-      console.log(data)
-      return data
-    },
-  }
-})
-
-const app = new Hono()
-  .get('/test', vars, (c) => {
-    return c.text(c.var.foo('hello'))
-  })
-
-// Parser
-import * as animego from 'https://raw.githubusercontent.com/MAKS11060/deno-libs/main/api/animego/animego.ts'
-import * as hdrezka from 'https://raw.githubusercontent.com/MAKS11060/deno-libs/main/api/hdrezka/hdrezka.ts'
-
-// CLI
-import {
-  promptMultipleSelect,
-  promptSelect,
-} from 'https://raw.githubusercontent.com/MAKS11060/deno-libs/main/cli/prompt.ts'
-
-// Debugging
-import { printBuf } from 'https://raw.githubusercontent.com/MAKS11060/deno-libs/main/debug/mod.ts'
-
-printBuf(crypto.getRandomValues(new Uint8Array(40)))
-//       40 00 01 02 03 04 05 06 07 08 09 10 11 12 13 14 15
-// 00000000 58 f7 65 1f 45 77 10 98 23 b7 60 c4 fa f8 fe a0
-// 00000010 2b 8c fd 3d fd 9c a5 d3 07 9b d5 70 48 95 67 aa
-// 00000020 d3 63 1c 4b a2 64 db 5d
-
-// Random utilities
-import { weekCache } from 'https://raw.githubusercontent.com/MAKS11060/deno-libs/main/lib/mod.ts'
-
-const authHook = useWeakCache((headers: Headers) => {
-  if (headers.get('authorization') == 'Bearer test') return true
-})
-
-const ctx = {} // any object.
-const headers = new Headers({Authorization: 'Bearer test'})
-console.log(await authHook(ctx, headers))
-console.log(await authHook(ctx, headers)) // from cache
-
-// createModel old version
-import { createModel } from 'https://raw.githubusercontent.com/MAKS11060/deno-libs/main/deno/mod.ts'
-import z from 'zod'
-
-export const kv = await Deno.openKv()
-
-export const userSchema = z.object({
-  id: z.string().ulid(),
-  username: z.string().trim().min(2).max(64),
-  nickname: z.string().trim().min(2).max(64),
-  email: z.string().trim().min(3).max(320).email().optional(),
-})
-export const userModel = createModel(kv, userSchema, {
-  prefix: 'user',
-  primaryKey: 'id',
-  secondaryKeys: ['username', 'email'],
-  indexOptions: {
-    username: {
-      transform: (val) => val.toLowerCase(),
-    },
-  },
-})
-```
-=======
-</details>
->>>>>>> 668f3c0e
+</details>
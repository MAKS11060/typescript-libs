{
  "lock": false,
  "tasks": {
    "test": "deno test -A",
    "check": "deno publish --allow-slow-types --allow-dirty --dry-run",
    "publish": "deno publish --allow-slow-types"
  },
  "imports": {
    "@kv": "./deno/kvdb.ts",
    "@standard-schema/spec": "npm:@standard-schema/spec@^1.0.0",
    "@std/collections": "jsr:@std/collections@^1.0.9",
    "@std/ulid": "jsr:@std/ulid@^1.0.0",
    "@std/yaml": "jsr:@std/yaml@^1.0.7",
    "hono": "npm:hono",
<<<<<<< HEAD
    "zod": "npm:zod"
=======
    "zod": "npm:zod",
>>>>>>> a259734a
  },
  "workspace": [
    "./kv",
    "./web",
    "./oauth2",
  ],
  "unstable": [
    "kv"
  ]
}<|MERGE_RESOLUTION|>--- conflicted
+++ resolved
@@ -12,11 +12,7 @@
     "@std/ulid": "jsr:@std/ulid@^1.0.0",
     "@std/yaml": "jsr:@std/yaml@^1.0.7",
     "hono": "npm:hono",
-<<<<<<< HEAD
     "zod": "npm:zod"
-=======
-    "zod": "npm:zod",
->>>>>>> a259734a
   },
   "workspace": [
     "./kv",
